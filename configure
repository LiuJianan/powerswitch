--- conflicted
+++ resolved
@@ -95,12 +95,8 @@
     --itpp)                 itpp=1 ;;
     --itpp_include_dir=*)   itpp_include_dir=${1##--itpp_include_dir=} ;;
     --itpp_link_dir=*)      itpp_link_dir=${1##--itpp_link_dir=} ;;
-<<<<<<< HEAD
-    --yrlabs)               yrlabs=1 ;; # Yahoo Research Experimental Components
-=======
  #   --yrlabs)               yrlabs=1 ;; # Yahoo Research Experimental Components
     -D)                      config_flags="$config_flags -D $2"; shift ;;
->>>>>>> 07a4c258
     *) unknown_option $1 ;;
   esac
   shift
