--- conflicted
+++ resolved
@@ -228,15 +228,9 @@
   PATCH_COMMAND patch -N -p0 -i ${GraphLab_SOURCE_DIR}/patches/tcmalloc.patch || true
   CONFIGURE_COMMAND <SOURCE_DIR>/configure --enable-frame-pointers --prefix=<INSTALL_DIR> ${tcmalloc_shared}
     INSTALL_DIR ${GraphLab_SOURCE_DIR}/deps/local)
-<<<<<<< HEAD
  #link_libraries(tcmalloc)
   set(TCMALLOC-FOUND 1)
 add_definitions(-DHAS_TCMALLOC)
-=======
-  #link_libraries(tcmalloc)
-  set(TCMALLOC-FOUND 1)
-  add_definitions(-DHAS_TCMALLOC)
->>>>>>> e445e90a
 
 
 
@@ -505,11 +499,7 @@
     event event_pthreads
     # qthread
     json)
-<<<<<<< HEAD
   add_dependencies(${NAME} boost libevent libjson tcmalloc) #qthreads libtcmalloc 
-=======
-  add_dependencies(${NAME} boost libevent libjson  libtcmalloc) #qthreads 
->>>>>>> e445e90a
   if(MPI_FOUND)
     target_link_libraries(${NAME} ${MPI_LIBRARY} ${MPI_EXTRA_LIBRARY})
   endif(MPI_FOUND)
