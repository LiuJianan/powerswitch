--- conflicted
+++ resolved
@@ -146,11 +146,7 @@
     struct thread_local_data {
       mutex lock;
       size_t npending;
-<<<<<<< HEAD
-      std::deque<vertex_id_type> pending_vertices;      
-=======
       std::deque<vertex_id_type> pending_vertices;
->>>>>>> 0163f419
       thread_local_data() : npending(0) { }       
       void add_task(vertex_id_type v) {
         lock.lock();
@@ -159,11 +155,7 @@
         lock.unlock();
       }
       bool get_task(std::deque<vertex_id_type> &v) {
-<<<<<<< HEAD
-        v.clear();
-=======
         v = std::deque<vertex_id_type>();
->>>>>>> 0163f419
         lock.lock();
         if (npending == 0) { lock.unlock(); return false; }
         npending = 0;
@@ -920,12 +912,8 @@
     void thread_start(size_t threadid) {
       bool has_internal_task = false;
       bool has_sched_task = false;
-<<<<<<< HEAD
-      std::deque<lvid_type> internal_lvid;
-=======
       std::deque<vertex_id_type> internal_lvid;
->>>>>>> 0163f419
-      lvid_type sched_lvid;
+      vertex_id_type sched_lvid;
       update_functor_type task;
       
       while(1) {
