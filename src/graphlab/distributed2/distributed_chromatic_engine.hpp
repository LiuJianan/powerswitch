--- conflicted
+++ resolved
@@ -458,12 +458,8 @@
     for (size_t curtask = threadid; curtask < active_sync_tasks.size(); curtask += ncpus) {
       sync_task* task = active_sync_tasks[curtask];
       task->mergeval = task->thread_intermediate[0];
-<<<<<<< HEAD
+      task->thread_intermediate[0] = task->zero;
       for(size_t i = 1; i < task->thread_intermediate.size(); ++i) {
-=======
-      task->thread_intermediate[0] = task->zero;
-      for(size_t i = 1;i < task->thread_intermediate.size(); ++i) {
->>>>>>> 07f197cf
         task->merge_fun(task->mergeval, task->thread_intermediate[i]);
         task->thread_intermediate[i] = task->zero;
       }
