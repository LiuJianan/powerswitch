--- conflicted
+++ resolved
@@ -66,11 +66,6 @@
   options/options_map.cpp
   util/timer.cpp
   util/generics/any.cpp
-<<<<<<< HEAD
-  util/command_line_options.cpp
-  graph/memory_atom.cpp
-=======
->>>>>>> ac4b038b
   graph/disk_atom.cpp
   graph/write_only_disk_atom.cpp
   graph/atom_index_file.cpp
