--- conflicted
+++ resolved
@@ -63,14 +63,10 @@
 #include <graphlab/util/random.hpp>
 #include <graphlab/macros_def.hpp>
 
-<<<<<<< HEAD
-=======
 namespace graphlab {
->>>>>>> 0900a1a1
-
-namespace graphlab { 
-
-  template<typename VertexData, typename EdgeData, uint32_t blocksize=1018>
+
+
+  template<typename VertexData, typename EdgeData, uint32_t blocksize=64>
   class dynamic_local_graph {
   public:
 
@@ -526,7 +522,6 @@
      */
     typedef dynamic_csr_storage<std::pair<lvid_type, edge_id_type>, edge_id_type,
             blocksize> csr_type;
-
 
     typedef typename csr_type::iterator csr_edge_iterator;
 
@@ -690,13 +685,6 @@
            const lvid_type _vid;
         }; // end of edge_iterator
 
-
-  // Used to debug print internal storage
-  std::ostream& operator<<(std::ostream& out,
-                        const std::pair<lvid_type, edge_id_type>& value) {
-    out << "(" << value.first << "," << value.second << ")";
-    return out;
-  }
 } // end of namespace
 
 
@@ -709,7 +697,6 @@
                    graphlab::dynamic_local_graph<VertexData,EdgeData>& b) {
     a.swap(b);
   } // end of swap
-
 }; // end of namespace std
 
 
