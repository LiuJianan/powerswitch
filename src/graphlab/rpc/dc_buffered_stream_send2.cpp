/**  
 * Copyright (c) 2009 Carnegie Mellon University. 
 *     All rights reserved.
 *
 *  Licensed under the Apache License, Version 2.0 (the "License");
 *  you may not use this file except in compliance with the License.
 *  You may obtain a copy of the License at
 *
 *      http://www.apache.org/licenses/LICENSE-2.0
 *
 *  Unless required by applicable law or agreed to in writing,
 *  software distributed under the License is distributed on an "AS
 *  IS" BASIS, WITHOUT WARRANTIES OR CONDITIONS OF ANY KIND, either
 *  express or implied.  See the License for the specific language
 *  governing permissions and limitations under the License.
 *
 * For more about this software visit:
 *
 *      http://www.graphlab.ml.cmu.edu
 *
 */


#include <iostream>
#include <boost/iostreams/stream.hpp>

#include <graphlab/rpc/dc.hpp>
#include <graphlab/rpc/dc_buffered_stream_send2.hpp>

namespace graphlab {
namespace dc_impl {

  double dc_buffered_stream_send2::calls_per_ms = 0;
  atomic<size_t> dc_buffered_stream_send2::callcount;
  unsigned long long dc_buffered_stream_send2::prevtime = 0;
  mutex dc_buffered_stream_send2::callcountmutex;

  void dc_buffered_stream_send2::send_data(procid_t target_, 
                                          unsigned char packet_type_mask,
                                          std::istream &istrm,
                                          size_t len) {
    ASSERT_EQ(target, target_);
    if (len != size_t(-1)) {
      char cbuffer[len];
      while(len > 0 && istrm.good()) {
        size_t l = istrm.readsome(cbuffer, len);
        len -= l;
      }
      send_data(target, packet_type_mask, cbuffer, len);
    }
    else {
      // annoying. we have to compute the length of the stream
      // allocate a 128byte block first.
      // \todo: This can be optimized. Though, I don't think this
      //        code path is even used.
      size_t len = 0;
      size_t cursize = 128;
      char* data = (char*)malloc(128);
      // while the stream is good. read stuff
      // len is the current length of the contents
      // cursize is the max length of the array
      // when we run out of space in the array, we double the size.
      while (istrm.good()) {
        len += istrm.readsome(data+len, cursize-len);
        if (cursize - len == 0) {
          cursize *= 2;
          data = (char*)realloc(data, cursize);
        }
      }
      send_data(target, packet_type_mask, data, len);
      free(data);
    }
  }

  bool dc_buffered_stream_send2::adaptive_send_decision() {
    /** basically for each call, you have a decision.
     *  1: send it immediately, (either by waking up the sender, 
     *                           or sending it in-line)
     *  2: buffer it for sending.
     * 
     * I would like to send immediately if the callrate is low
     * (as compared to the thread wake up time.)
     * I would like to buffer it otherwise. 
     */
    return false;
    if (prevtime == 0) {
      prevtime = rdtsc();
    }
    else {
      unsigned long long curtime = rdtsc();
      callcount.inc();
      if (curtime - prevtime > rtdsc_per_ms && callcountmutex.try_lock()) {
        calls_per_ms = (calls_per_ms + double(callcount)  * rtdsc_per_ms / (curtime - prevtime)) / 2;
        callcount = 0;
        prevtime = curtime;
        callcountmutex.unlock();
//        std::cout << calls_per_ms << std::endl;
      }
      if (calls_per_ms < 50) {
        return true;
      }
    }
    return false;
  }

  void dc_buffered_stream_send2::send_data(procid_t target, 
                                          unsigned char packet_type_mask,
                                          char* data, size_t len) {
    if ((packet_type_mask & CONTROL_PACKET) == 0) {
      if (packet_type_mask & (STANDARD_CALL)) {
        dc->inc_calls_sent(target);
      }
      bytessent.inc(len);
    }
    
    // build the packet header
    packet_hdr hdr;
    memset(&hdr, 0, sizeof(packet_hdr));

    hdr.len = len;
    hdr.src = dc->procid(); 
    hdr.sequentialization_key = dc->get_sequentialization_key();
    hdr.packet_type_mask = packet_type_mask;

    lock.lock();   
    size_t prevwbufsize = writebuffer.len;
    writebuffer.write(reinterpret_cast<char*>(&hdr), sizeof(packet_hdr));
    writebuffer.write(data, len);
    bool send_decision = adaptive_send_decision();
    if (send_decision && sendlock.try_lock()) {
      // try to immediately send if we have exceeded the threshold 
      // already nd we can acquire the lock
      sendbuffer.swap(writebuffer);
      lock.unlock();
      *reinterpret_cast<block_header_type*>(sendbuffer.str) = (block_header_type)(sendbuffer.len);
      comm->send(target, sendbuffer.str, sendbuffer.len);

      if (sendbuffer.len < sendbuffer.buffer_size / 2 
          && sendbuffer.buffer_size > 10240) {
        sendbuffer.clear(sendbuffer.buffer_size / 2);
      }
      else {
        sendbuffer.clear();
      }
      char bufpad[sizeof(block_header_type)];
      sendbuffer.write(bufpad, sizeof(block_header_type));
    
      sendlock.unlock();
    }
<<<<<<< HEAD
    else if (prevwbufsize == sizeof(block_header_type) || prevwbufsize > 1024*1024
             || send_decision) {
      flush = send_decision;
=======
    else if (prevwbufsize == 0 || send_decision) {
      flush_flag = send_decision;
>>>>>>> 3d0a850c
      cond.signal();
      lock.unlock();
    }
    else {
      lock.unlock();
    }
  }


  void dc_buffered_stream_send2::send_loop() {
    graphlab::timer timer;
    timer.start();
    //const double nano2second = 1000*1000*1000;
    //const double second_wait = nanosecond_wait / nano2second;

    lock.lock();
    while (1) {
      if (writebuffer.len > sizeof(block_header_type)) {
        sendlock.lock();
        sendbuffer.swap(writebuffer);
        lock.unlock();
        *reinterpret_cast<block_header_type*>(sendbuffer.str) = (block_header_type)(sendbuffer.len);
        comm->send(target, sendbuffer.str, sendbuffer.len);
        // shrink if we are not using much buffer
        if (sendbuffer.len < sendbuffer.buffer_size / 2 
            && sendbuffer.buffer_size > 10240) {
          sendbuffer.clear(sendbuffer.buffer_size / 2);
        }
        else {
          sendbuffer.clear();
        }
        char bufpad[sizeof(block_header_type)];
        sendbuffer.write(bufpad, sizeof(block_header_type));
    
        sendlock.unlock();
        lock.lock();
      } else {
        unsigned long long sleep_start_time = rdtsc();
        // sleep for 1 ms or up till we get wait_count_bytes
        while(!flush_flag &&
              sleep_start_time + rtdsc_per_ms > rdtsc() &&
              !done) {
<<<<<<< HEAD
          if(writebuffer.len == sizeof(block_header_type)) cond.wait(lock);
=======
          if (return_signal) {
            return_signal = false;
            flush_return_cond.signal();
          }
          if(writebuffer.len == 0) cond.wait(lock);
>>>>>>> 3d0a850c
          else cond.timedwait_ns(lock, nanosecond_wait);
        //  std::cout << prevtime << " " << second_wait << " " << nexttime << " " << writebuffer.len << "\n";
        }
        flush_flag = false;
      }
      if (done) {
        break;
      }
    }
    lock.unlock();
  }

  void dc_buffered_stream_send2::shutdown() {
    lock.lock();
    done = true;
    cond.signal();
    lock.unlock();
    thr.join();
  }
  
  void dc_buffered_stream_send2::flush() {
    lock.lock();
    flush_flag = true;
    return_signal = true;
    cond.signal();
    while (return_signal) flush_return_cond.wait(lock);
    lock.unlock();
  }
  
  size_t dc_buffered_stream_send2::set_option(std::string opt, 
                                             size_t val) {
    size_t prevval = 0;
    if (opt == "nanosecond_wait") {
      prevval = nanosecond_wait;
      nanosecond_wait = val;
    }
    return prevval;
  }
  
} // namespace dc_impl
} // namespace graphlab

<|MERGE_RESOLUTION|>--- conflicted
+++ resolved
@@ -147,14 +147,9 @@
     
       sendlock.unlock();
     }
-<<<<<<< HEAD
     else if (prevwbufsize == sizeof(block_header_type) || prevwbufsize > 1024*1024
              || send_decision) {
-      flush = send_decision;
-=======
-    else if (prevwbufsize == 0 || send_decision) {
       flush_flag = send_decision;
->>>>>>> 3d0a850c
       cond.signal();
       lock.unlock();
     }
@@ -197,15 +192,11 @@
         while(!flush_flag &&
               sleep_start_time + rtdsc_per_ms > rdtsc() &&
               !done) {
-<<<<<<< HEAD
-          if(writebuffer.len == sizeof(block_header_type)) cond.wait(lock);
-=======
           if (return_signal) {
             return_signal = false;
             flush_return_cond.signal();
           }
-          if(writebuffer.len == 0) cond.wait(lock);
->>>>>>> 3d0a850c
+          if(writebuffer.len == sizeof(block_header_type)) cond.wait(lock);
           else cond.timedwait_ns(lock, nanosecond_wait);
         //  std::cout << prevtime << " " << second_wait << " " << nexttime << " " << writebuffer.len << "\n";
         }
